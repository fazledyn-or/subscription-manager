#
# Subscription manager command line utility. This script is a modified version of
# cp_client.py from candlepin scripts
#
# Copyright (c) 2010 Red Hat, Inc.
#
# This software is licensed to you under the GNU General Public License,
# version 2 (GPLv2). There is NO WARRANTY for this software, express or
# implied, including the implied warranties of MERCHANTABILITY or FITNESS
# FOR A PARTICULAR PURPOSE. You should have received a copy of GPLv2
# along with this software; if not, see
# http://www.gnu.org/licenses/old-licenses/gpl-2.0.txt.
#
# Red Hat trademarks are not licensed under GPLv2. No permission is
# granted to use or replicate Red Hat trademarks that are incorporated
# in this software or its documentation.
#

import os
import sys
import logging
import socket
import getpass
import dbus
import datetime
from time import strftime, strptime, localtime
import urlparse
from M2Crypto import X509
from M2Crypto import SSL

import gettext
from subscription_manager.jsonwrapper import PoolWrapper
from subscription_manager import constants
_ = gettext.gettext

import rhsm.config
import rhsm.connection as connection

from i18n_optparse import OptionParser
from subscription_manager.branding import get_branding
from subscription_manager.certlib import CertLib, ConsumerIdentity
from subscription_manager.repolib import RepoLib
from subscription_manager.certmgr import CertManager
from subscription_manager.hwprobe import ClassicCheck
from subscription_manager.cache import ProfileManager, InstalledProductsManager
from subscription_manager import managerlib
from subscription_manager.facts import Facts
from subscription_manager import listing
from subscription_manager.quantity import valid_quantity
from subscription_manager.certdirectory import EntitlementDirectory, ProductDirectory
from subscription_manager.cert_sorter import FUTURE_SUBSCRIBED, SUBSCRIBED, \
        NOT_SUBSCRIBED, EXPIRED, PARTIALLY_SUBSCRIBED, CertSorter

log = logging.getLogger('rhsm-app.' + __name__)
cfg = rhsm.config.initConfig()

NOT_REGISTERED = _("This system is not yet registered. Try 'subscription-manager register --help' for more information.")

# Translates the cert sorter status constants:
STATUS_MAP = {
        FUTURE_SUBSCRIBED: _("Future Subscription"),
        SUBSCRIBED: _("Subscribed"),
        NOT_SUBSCRIBED: _("Not Subscribed"),
        EXPIRED: _("Expired"),
        PARTIALLY_SUBSCRIBED: _("Partially Subscribed")
}

CONSUMED_SUBS_LIST = \
    _("Product Name:         \t%-25s") + \
    "\n" + \
    _("Contract Number:      \t%-25s") + \
    "\n" + \
    _("Account Number:       \t%-25s") + \
    "\n" + \
    _("Serial Number:        \t%-25s") + \
    "\n" + \
    _("Active:               \t%-25s") + \
    "\n" + \
    _("Quantity Used:        \t%-25s") + \
    "\n" + \
    _("Service Level:        \t%-25s") + \
    "\n" + \
    _("Service Type :        \t%-25s") + \
    "\n" + \
    _("Begins:               \t%-25s") + \
    "\n" + \
    _("Expires:              \t%-25s") + \
    "\n"


def handle_exception(msg, ex):

    # On Python 2.4 and earlier, sys.exit triggers a SystemExit exception,
    # which can land us into this block of code. We do not want to handle
    # this or print any messages as the caller would already have done so,
    # so just re-throw and let Python have at it.
    if isinstance(ex, SystemExit):
        raise ex

    log.error(msg)
    log.exception(ex)
    if isinstance(ex, socket.error):
        print _("Network error, unable to connect to server.")
        print _("Please see /var/log/rhsm/rhsm.log for more information.")
        sys.exit(-1)
    elif isinstance(ex, connection.NetworkException):
        # NOTE: yes this looks a lot like the socket error, but I think these
        # were actually intended to display slightly different messages:
        print _("Network error. Please check the connection details, or see /var/log/rhsm/rhsm.log for more information.")
        sys.exit(-1)
    elif isinstance(ex, connection.RemoteServerException):
        # This is what happens when there's an issue with the server on the other side of the wire
        print _("Remote server error. Please check the connection details, or see /var/log/rhsm/rhsm.log for more information.")
        sys.exit(-1)
    elif isinstance(ex, connection.RestlibException):
        print _(ex.msg)
        sys.exit(-1)
    elif isinstance(ex, SSL.Checker.WrongHost):
        print str(ex)
        sys.exit(-1)
    elif isinstance(ex, connection.BadCertificateException):
        print _("Bad CA certificate: %s") % ex.cert_path
        sys.exit(-1)
    else:
        systemExit(-1, ex)


def autosubscribe(cp, consumer_uuid, service_level=None):
    """
    This is a wrapper for bind/bindByProduct. Eventually, we will exclusively
    use bind, but for now, we support both.
    """
    if service_level:
        cp.updateConsumer(consumer_uuid, service_level=service_level)
        print(_("Service level set to: %s") % service_level)

    try:
        cp.bind(consumer_uuid)  # new style

    except Exception, e:
        log.warning("Error during auto-subscribe.")
        log.exception(e)


def show_autosubscribe_output():
    installed_status = managerlib.getInstalledProductStatus()

    log.info("Attempted to auto-subscribe/heal the system.")
    print _("Installed Product Current Status:")
    subscribed = False
    for prod_status in installed_status:
        subscribed = subscribed or prod_status[3] == SUBSCRIBED
        status = STATUS_MAP[prod_status[3]]
        print (constants.product_status % (prod_status[0], status))
    return subscribed


class CliCommand(object):
    """ Base class for all sub-commands. """

    def __init__(self, name="cli", usage=None, shortdesc=None,
                 description=None, primary=False, ent_dir=None,
                 prod_dir=None):
        self.shortdesc = shortdesc
        if shortdesc is not None and description is None:
            description = shortdesc

        self.parser = OptionParser(usage=usage, description=description)
        self._add_common_options()

        self.name = name
        self.primary = primary

        self.proxy_url = None
        self.proxy_hostname = None
        self.proxy_port = None

        self.entitlement_dir = ent_dir or EntitlementDirectory()
        self.product_dir = prod_dir or ProductDirectory()

    def _request_validity_check(self):
        try:
            bus = dbus.SystemBus()
            validity_obj = bus.get_object('com.redhat.SubscriptionManager',
                              '/EntitlementStatus')
            validity_iface = dbus.Interface(validity_obj,
                                dbus_interface='com.redhat.SubscriptionManager.EntitlementStatus')
        except dbus.DBusException:
            # we can't connect to dbus. it's not running, likely from a minimal
            # install. we can't do anything here, so just ignore it.
            return

        try:
            validity_iface.check_status()
        except dbus.DBusException:
            # the call timed out, or something similar. we don't really care
            # about a timely reply or what the result might be, we just want
            # the method to run. So we can safely ignore this.
            pass

    def _add_common_options(self):
        """ Add options that apply to all sub-commands. """

        self.parser.add_option("--proxy", dest="proxy_url",
                               default=None, help=_("proxy url in the form of proxy_hostname:proxy_port"))
        self.parser.add_option("--proxyuser", dest="proxy_user",
                                default=None, help=_("user for http proxy with basic authentication"))
        self.parser.add_option("--proxypassword", dest="proxy_password",
                                default=None, help=_("password for http proxy with basic authentication"))

    def _do_command(self):
        pass

    def assert_should_be_registered(self):
        if not ConsumerIdentity.existsAndValid():
            print(NOT_REGISTERED)
            sys.exit(-1)

    def require_connection(self):
        return True

    def main(self, args=None):

        # In testing we sometimes specify args, otherwise use the default:
        if not args:
            args = sys.argv[1:]

        (self.options, self.args) = self.parser.parse_args(args)

        # we dont need argv[0] in this list...
        self.args = self.args[1:]

        self.proxy_hostname = cfg.get('server', 'proxy_hostname')
        self.proxy_port = cfg.get('server', 'proxy_port')
        self.proxy_user = cfg.get('server', 'proxy_user')
        self.proxy_password = cfg.get('server', 'proxy_password')

        # support foo.example.com:3128 format
        if hasattr(self.options, "proxy_url") and self.options.proxy_url:
            parts = self.options.proxy_url.split(':')
            self.proxy_hostname = parts[0]
            # no ':'
            if len(parts) > 1:
                self.proxy_port = parts[1]
            else:
                # if no port specified, use the one from the config, or fallback to the default
                self.proxy_port = cfg.get('server', 'proxy_port') or rhsm.config.DEFAULT_PROXY_PORT

        if hasattr(self.options, "proxy_user") and self.options.proxy_user:
            self.proxy_user = self.options.proxy_user
        if hasattr(self.options, "proxy_password") and self.options.proxy_password:
            self.proxy_password = self.options.proxy_password

        # Create a connection using the default configuration:
        cert_file = ConsumerIdentity.certpath()
        key_file = ConsumerIdentity.keypath()

        if self.require_connection():
            self.cp = connection.UEPConnection(cert_file=cert_file, key_file=key_file,
                                               proxy_hostname=self.proxy_hostname,
                                               proxy_port=self.proxy_port,
                                               proxy_user=self.proxy_user,
                                               proxy_password=self.proxy_password)

            self.certlib = CertLib(uep=self.cp)
        else:
            self.cp = None

        # do the work, catch most common errors here:
        try:
            return_code = self._do_command()
            if return_code is not None:
                return return_code
        except X509.X509Error, e:
            log.error(e)
            print _('Consumer certificates corrupted. Please reregister.')


class UserPassCommand(CliCommand):

    """
    Abstract class for commands that require a username and password
    """

    def __init__(self, name, usage=None, shortdesc=None,
                 description=None, primary=False,
                 ent_dir=None, prod_dir=None):
        super(UserPassCommand, self).__init__(name, usage, shortdesc,
                                              description, primary,
                                              ent_dir=ent_dir, prod_dir=prod_dir)
        self._username = None
        self._password = None

        self.parser.add_option("--username", dest="username",
                               help=_("username to use when authorizing against the server"))
        self.parser.add_option("--password", dest="password",
                               help=_("password to use when authorizing against the server"))

    @staticmethod
    def _get_username_and_password(username, password):
        """
        Safely get a username and password from the tty, without echoing.
        if either username or password are provided as arguments, they will
        not be prompted for.
        """

        if not username:
            while not username:
                username = raw_input(_("Username: "))
        if not password:
            while not password:
                password = getpass.getpass(_("Password: "))

        return (username, password)

    # lazy load the username and password, prompting for them if they weren't
    # given as options. this lets us not prompt if another option fails,
    # or we don't need them.
    @property
    def username(self):
        if not self._username:
            (self._username, self._password) = self._get_username_and_password(
                    self.options.username, self.options.password)
        return self._username

    @property
    def password(self):
        if not self._password:
            (self._username, self._password) = self._get_username_and_password(
                    self.options.username, self.options.password)
        return self._password


class CleanCommand(CliCommand):
    def __init__(self, ent_dir=None, prod_dir=None):
        usage = "usage: %prog clean [OPTIONS]"
        shortdesc = _("Remove all local consumer and subscription data without affecting the server")
        desc = shortdesc

        CliCommand.__init__(self, "clean", usage, shortdesc, desc,
                            ent_dir=ent_dir, prod_dir=prod_dir)

    def _add_common_options(self):
        # remove these options as per bz #664581
        return

    def _do_command(self):
        managerlib.clean_all_data(False)
        print (_("All local data removed"))

        self._request_validity_check()


class RefreshCommand(CliCommand):
    def __init__(self, ent_dir=None, prod_dir=None):
        usage = "usage: %prog refresh [OPTIONS]"
        shortdesc = _("Pull the latest subscription data from the server")
        desc = shortdesc

        CliCommand.__init__(self, "refresh", usage,
                            shortdesc, desc, True,
                            ent_dir=ent_dir, prod_dir=prod_dir)

    def _do_command(self):
        check_registration()
        try:
            self.certlib.update()
            log.info("Refreshed local data")
            print (_("All local data refreshed"))
        except connection.RestlibException, re:
            log.error(re)
            systemExit(-1, re.msg)
        except Exception, e:
            handle_exception(_("Unable to perform refresh due to the following exception: %s") % e, e)

        self._request_validity_check()


class IdentityCommand(UserPassCommand):

    def __init__(self, ent_dir=None, prod_dir=None):
        usage = "usage: %prog identity [OPTIONS]"
        shortdesc = _("Display the identity certificate for this machine or " \
                      "request a new one")
        desc = shortdesc

        super(IdentityCommand, self).__init__("identity", usage, shortdesc,
                                              desc, ent_dir=ent_dir,
                                              prod_dir=prod_dir)

        self.parser.add_option("--regenerate", action='store_true',
                               help=_("request a new certificate be generated"))
        self.parser.add_option("--force", action='store_true',
                               help=_("force certificate regeneration (requires username and password)"))

    def _validate_options(self):
        self.assert_should_be_registered()
        if self.options.force and not self.options.regenerate:
            print(_("--force can only be used with --regenerate"))
            sys.exit(-1)
        if (self.options.username or self.options.password) and \
                not self.options.force:
            print(_("--username and --password can only be used with --force"))
            sys.exit(-1)

    def _do_command(self):

        self._validate_options()

        try:
            consumer = check_registration()
            consumerid = consumer['uuid']
            consumer_name = consumer['consumer_name']
            if not self.options.regenerate:
                owner = self.cp.getOwner(consumerid)
                ownername = owner['displayName']
                ownerid = owner['id']
                print _('Current identity is: %s') % consumerid
                print _('name: %s') % consumer_name
                print _('org name: %s') % ownername
                print _('org id: %s') % ownerid
            else:
                if self.options.force:
                    self.cp = connection.UEPConnection(username=self.username,
                                                       password=self.password,
                                                       proxy_hostname=self.proxy_hostname,
                                                       proxy_port=self.proxy_port,
                                                       proxy_user=self.proxy_user,
                                                       proxy_password=self.proxy_password)
                consumer = self.cp.regenIdCertificate(consumerid)
                managerlib.persist_consumer_cert(consumer)
                print _("Identity certificate has been regenerated.")

                log.info("Successfully generated a new identity from Entitlement Platform.")
        except connection.RestlibException, re:
            log.exception(re)
            log.error("Error: Unable to generate a new identity for the system: %s" % re)
            systemExit(-1, re.msg)
        except Exception, e:
            handle_exception(_("Error: Unable to generate a new identity for the system"), e)


class OwnersCommand(UserPassCommand):

    def __init__(self, ent_dir=None, prod_dir=None):
        usage = "usage: %prog orgs [OPTIONS]"
        shortdesc = _("Display the orgs against which a user can register a system")
        desc = shortdesc

        super(OwnersCommand, self).__init__("orgs", usage, shortdesc,
                                            desc, ent_dir=ent_dir,
                                            prod_dir=prod_dir)

    def _do_command(self):

        try:
            self.cp = connection.UEPConnection(username=self.username,
                                               password=self.password,
                                               proxy_hostname=self.proxy_hostname,
                                               proxy_port=self.proxy_port,
                                               proxy_user=self.proxy_user,
                                               proxy_password=self.proxy_password)
            owners = self.cp.getOwnerList(self.username)
            log.info("Successfully retrieved org list from Entitlement Platform.")
            if len(owners):
                print("+-------------------------------------------+")
                print("          %s %s" % (self.username, _("Organizations")))
                print("+-------------------------------------------+")
                print("")
                for owner in owners:
                    print("%s: \t%-25s" % (_("Name"), owner['displayName']))
                    print("%s: \t%-25s" % (_("Key"), owner['key']))
                    print("")
            else:
                print(_("%s cannot register to any organizations.") % self.username)

        except connection.RestlibException, re:
            log.exception(re)
            log.error("Error: Unable to retrieve org list from Entitlement Platform: %s" % re)
            systemExit(-1, re.msg)
        except Exception, e:
            handle_exception(_("Error: Unable to retrieve org list from Entitlement Platform"), e)


class EnvironmentsCommand(UserPassCommand):

    def __init__(self, ent_dir=None, prod_dir=None):
        usage = "usage: %prog environments [OPTIONS]"
        shortdesc = _("Display the environments available for a user")
        desc = shortdesc

        super(EnvironmentsCommand, self).__init__("environments", usage, shortdesc,
                                                  desc, ent_dir=ent_dir,
                                                  prod_dir=prod_dir)

        self.parser.add_option("--org", dest="org",
                               help=_("specify org for environment list"))

    def _validate_options(self):
        if not self.options.org:
            print(_("you must specify an --org"))
            sys.exit(-1)

    def _do_command(self):
        self._validate_options()
        try:
            self.cp = connection.UEPConnection(username=self.username,
                                               password=self.password,
                                               proxy_hostname=self.proxy_hostname,
                                               proxy_port=self.proxy_port,
                                               proxy_user=self.proxy_user,
                                               proxy_password=self.proxy_password)
            if self.cp.supports_resource('environments'):
                environments = self.cp.getEnvironmentList(self.options.org)
                if len(environments):
                    print("+-------------------------------------------+")
                    print("          %s" % (_("Environments")))
                    print("+-------------------------------------------+")
                    for env in environments:
                        print constants.environment_list % (env['name'],
                            env['description'])
                else:
                    print "This org does not have environments."
            else:
                print "This system does not support environments."

            log.info("Successfully retrieved environment list from Entitlement Platform.")
        except connection.RestlibException, re:
            log.exception(re)
            log.error("Error: Unable to retrieve environment list from Entitlement Platform: %s" % re)
            systemExit(-1, re.msg)
        except Exception, e:
            handle_exception(_("Error: Unable to retrieve environment list from Entitlement Platform"), e)


class ServiceLevelCommand(UserPassCommand):

    def __init__(self, ent_dir=None, prod_dir=None):
        usage = "usage: %prog service-level [OPTIONS]"
        shortdesc = _("Manage service levels for this system.")
        desc = shortdesc

        super(ServiceLevelCommand, self).__init__("service-level", usage, shortdesc,
                desc, ent_dir=ent_dir, prod_dir=prod_dir)

        self.parser.add_option("--show", dest="show", action='store_true',
                help=_("show this system's current service level"))

        self.parser.add_option("--org", dest="org",
                help=_("specify org for service level list"))
        self.parser.add_option("--list", dest="list", action='store_true',
                help=_("list all service levels available"))

    def _validate_options(self):

        # Assume --show if run with no args:
        if not self.options.list and not self.options.show:
            self.options.show = True

        if not ConsumerIdentity.existsAndValid():
            if self.options.list:
                if not (self.options.username and self.options.password):
                    print(_("Error: you must register or specify --username and password to list service levels"))
                    sys.exit(-1)
                if not self.options.org:
                    print(_("Error: you must register or specify --org."))
                    sys.exit(-1)
            if self.options.show:
                print(_("Error: This system is currently not registered."))
                sys.exit(-1)

    def _do_command(self):
        self._validate_options()
        try:
            # If we have a username/password, we're going to use that, otherwise
            # we'll use the identity certificate. We already know one or the other
            # exists:
            if self.options.username and self.options.password:
                self.cp = connection.UEPConnection(username=self.username,
                        password=self.password,
                        proxy_hostname=self.proxy_hostname,
                        proxy_port=self.proxy_port,
                        proxy_user=self.proxy_user,
                        proxy_password=self.proxy_password)
            else:
                cert_file = ConsumerIdentity.certpath()
                key_file = ConsumerIdentity.keypath()

                self.cp = connection.UEPConnection(cert_file=cert_file,
                        key_file=key_file,
                        proxy_hostname=self.proxy_hostname,
                        proxy_port=self.proxy_port,
                        proxy_user=self.proxy_user,
                        proxy_password=self.proxy_password)

            if self.options.show:
                self.show_service_level()

            if self.options.list:
                self.list_service_levels()

        except connection.RestlibException, re:
            log.exception(re)
            log.error("Error: Unable to retrieve service levels: %s" % re)
            systemExit(-1, re.msg)
        except Exception, e:
            handle_exception(_("Error: Unable to retrieve service levels."), e)

    def show_service_level(self):
        consumer_uuid = ConsumerIdentity.read().getConsumerId()
        consumer = self.cp.getConsumer(consumer_uuid)
        if 'serviceLevel' not in consumer:
            systemExit(-1, _("ERROR: Server does not support service levels."))
        service_level = consumer['serviceLevel'] or ""
        print(_("Current service level: %s") % service_level)

    def list_service_levels(self):
        org_key = self.options.org
        if not org_key:
            consumer_uuid = ConsumerIdentity.read().getConsumerId()
            org_key = self.cp.getOwner(consumer_uuid)['key']

<<<<<<< HEAD
        # TODO: do we need to check if service levels are supported?
        slas = self.cp.getServiceLevelList(org_key)
        if len(slas):
            print("+-------------------------------------------+")
            print("          %s" % (_("Available Service Levels")))
            print("+-------------------------------------------+")
            for sla in slas:
                print sla
                #constants.environment_list % (env['name'],
                #    env['description'])
        else:
            print "This org does not have any subscriptions with service levels."

=======
        try:
            slas = self.cp.getServiceLevelList(org_key)
            if len(slas):
                print("+-------------------------------------------+")
                print("               %s" % (_("Service Levels")))
                print("+-------------------------------------------+")
                for sla in slas:
                    print sla
            else:
                print "This org does not have any subscriptions with service levels."
        except connection.RestlibException, e:
            if e.code == 404:
                systemExit(-1, _("ERROR: Server does not support service levels."))
            else:
                raise e
>>>>>>> 3d775b1b

class RegisterCommand(UserPassCommand):
    def __init__(self, ent_dir=None, prod_dir=None):

        usage = "usage: %prog register [OPTIONS]"
        shortdesc = get_branding().CLI_REGISTER
        desc = shortdesc
        self.consumerIdentity = ConsumerIdentity

        super(RegisterCommand, self).__init__("register", usage, shortdesc,
                                              desc, True, ent_dir=ent_dir,
                                              prod_dir=prod_dir)

        self.parser.add_option("--type", dest="consumertype", default="system",
                               help=_("the type of consumer to register, defaults to system"))
        self.parser.add_option("--name", dest="consumername",
                               help=_("name of the consumer to register, defaults to the hostname"))
        self.parser.add_option("--consumerid", dest="consumerid",
                               help=_("if supplied, the existing consumer data is pulled from the server"))
        self.parser.add_option("--org", dest="org",
                               help=_("register to one of multiple organizations for the user"))
        self.parser.add_option("--environment", dest="environment",
                               help=_("register to a specific environment in the destination org"))
        self.parser.add_option("--release", dest="release",
                               help=_("set a release version"))
        self.parser.add_option("--autosubscribe", action='store_true',
                               help=_("automatically subscribe this system to\
                                     compatible subscriptions."))
        self.parser.add_option("--force", action='store_true',
                               help=_("register the system even if it is already registered"))
        self.parser.add_option("--activationkey", action='append', dest="activation_keys",
                               help=_("one or more activation keys to use for registration"))
        self.parser.add_option("--servicelevel", dest="service_level",
                               help=_("service level to apply to this system"))

        self.facts = Facts(ent_dir=self.entitlement_dir,
                           prod_dir=self.product_dir)
        self.installed_mgr = InstalledProductsManager()

    def _validate_options(self):
        if self.consumerIdentity.exists() and not self.options.force:
            print(_("This system is already registered. Use --force to override"))
            sys.exit(1)
        elif (self.options.consumername == ''):
            print(_("Error: consumer name can not be empty."))
            sys.exit(-1)
        elif (self.options.username and self.options.activation_keys):
            print(_("Error: Activation keys do not require user credentials"))
            sys.exit(-1)
        elif (self.options.consumerid and self.options.activation_keys):
            print(_("Error: Activation keys can not be used with previously registered ids."))
            sys.exit(-1)
        elif (self.options.environment and not self.options.org):
            print(_("Error: Must specify --org to register to an environment."))
            sys.exit(-1)
        elif (self.options.activation_keys and not self.options.org):
            print(_("Error: Must specify --org to register with activation keys."))
            sys.exit(-1)
        #746259: Don't allow the user to pass in an empty string as an activation key
        elif (self.options.activation_keys and '' in self.options.activation_keys):
            print(_("Error: Must specify an activation key"))
            sys.exit(-1)
        elif (self.options.service_level and not self.options.autosubscribe):
            print(_("Error: Must use --autosubscribe with --servicelevel."))
            sys.exit(-1)

    def _do_command(self):
        """
        Executes the command.
        """
        # Always warn the user if registered to old RHN/Spacewalk
        if ClassicCheck().is_registered_with_classic():
            print(get_branding().REGISTERED_TO_OTHER_WARNING)

        self._validate_options()

        # Set consumer's name to hostname by default:
        consumername = self.options.consumername
        if consumername == None:
            consumername = socket.gethostname()

        if ConsumerIdentity.exists() and self.options.force:
            # First let's try to un-register previous consumer. This may fail
            # if consumer has already been deleted so we will continue even if
            # errors are encountered.
            if ConsumerIdentity.existsAndValid():
                old_uuid = ConsumerIdentity.read().getConsumerId()
                try:
                    managerlib.unregister(self.cp, old_uuid)
                    log.info("--force specified, un-registered old consumer: %s" % old_uuid)
                    print(_("The system with UUID %s has been unregistered") % old_uuid)
                except Exception, e:
                    log.error("Unable to un-register consumer: %s" % old_uuid)
                    log.exception(e)

        # Proceed with new registration:
        try:
            if not self.options.activation_keys:
                admin_cp = connection.UEPConnection(username=self.username,
                                        password=self.password,
                                        proxy_hostname=self.proxy_hostname,
                                        proxy_port=self.proxy_port,
                                        proxy_user=self.proxy_user,
                                        proxy_password=self.proxy_password)

            else:
                admin_cp = connection.UEPConnection(proxy_hostname=self.proxy_hostname,
                                    proxy_port=self.proxy_port,
                                    proxy_user=self.proxy_user,
                                    proxy_password=self.proxy_password)

            if self.options.consumerid:
                #TODO remove the username/password
                consumer = admin_cp.getConsumer(self.options.consumerid,
                        self.username, self.password)
            else:
                owner_key = self._determine_owner_key(admin_cp)

                environment_id = self._get_environment_id(admin_cp, owner_key,
                        self.options.environment)

                consumer = admin_cp.registerConsumer(name=consumername,
                     type=self.options.consumertype, facts=self.facts.get_facts(),
                     owner=owner_key, environment=environment_id,
                     keys=self.options.activation_keys,
                     installed_products=self.installed_mgr.format_for_server())

        except connection.RestlibException, re:
            log.exception(re)
            systemExit(-1, re.msg)
        except Exception, e:
            handle_exception(_("Error during registration: %s") % e, e)

        consumer_info = self._persist_identity_cert(consumer)

        print (_("The system has been registered with id: %s ")) % (consumer_info["uuid"])

        # Facts and installed products went out with the registration request,
        # manually write caches to disk:
        self.facts.write_cache()
        self.installed_mgr.write_cache()

        cert_file = ConsumerIdentity.certpath()
        key_file = ConsumerIdentity.keypath()
        self.cp = connection.UEPConnection(cert_file=cert_file, key_file=key_file,
                                           proxy_hostname=self.proxy_hostname,
                                           proxy_port=self.proxy_port,
                                           proxy_user=self.proxy_user,
                                           proxy_password=self.proxy_password)

        profile_mgr = ProfileManager()
        # 767265: always force an upload of the packages when registering
        profile_mgr.update_check(self.cp, consumer['uuid'], True)

        if self.options.release:
            # TODO: grab the list of valid options, and check
            self.cp.updateConsumer(consumer['uuid'], release=self.options.release)

        if self.options.autosubscribe:
            if 'serviceLevel' not in consumer and self.options.service_level:
                systemExit(-1, _("ERROR: Server does not support service levels."))
            autosubscribe(self.cp, consumer['uuid'],
                    service_level=self.options.service_level)
        if (self.options.consumerid or self.options.activation_keys or
                self.options.autosubscribe):
            self.certlib.update()

        # run this after certlib update, so we have the new entitlements
        return_code = 0
        if self.options.autosubscribe:
            subscribed = show_autosubscribe_output()
            if not subscribed:
                return_code = 1

        self._request_validity_check()
        return return_code

    def _persist_identity_cert(self, consumer):
        """
        Parses the consumer dict returned from the cert, pulls out the identity
        certificate, and writes to disk.
        """
        return managerlib.persist_consumer_cert(consumer)

    def _get_environment_id(self, cp, owner_key, environment_name):
        # If none specified on CLI, return None, the registration method
        # will skip environment specification.
        if not environment_name:
            return environment_name

        if not cp.supports_resource('environments'):
            systemExit(-1, _("ERROR: Server does not support environments."))

        env = cp.getEnvironment(owner_key=owner_key, name=environment_name)
        if not env:
            systemExit(-1, _("No such environment: %s") % environment_name)
        return env['id']

    def _determine_owner_key(self, cp):
        """
        If given an owner in the options, use it. Otherwise ask the server
        for all the owners this user has access too. If there is just one,
        use it's key. If multiple, return None and let the server error out.
        """
        if self.options.org:
            return self.options.org

        owners = cp.getOwnerList(self.username)

        if len(owners) == 0:
            systemExit(-1, _("%s cannot register to any organizations.") % self.username)
        if len(owners) == 1:
            return owners[0]['key']
        # TODO: should we let the None key go, or just assume the server will
        # reject it (it will today, but maybe it would try to guess in the
        # future?)
        return None


class UnRegisterCommand(CliCommand):

    def __init__(self, ent_dir=None, prod_dir=None):
        usage = "usage: %prog unregister [OPTIONS]"
        shortdesc = get_branding().CLI_UNREGISTER
        desc = shortdesc

        CliCommand.__init__(self, "unregister", usage, shortdesc,
                            desc, True, ent_dir=ent_dir,
                            prod_dir=prod_dir)

    def _validate_options(self):
        pass

    def _do_command(self):
        if not ConsumerIdentity.exists():
            print(_("This system is currently not registered."))
            sys.exit(1)

        try:
            consumer = check_registration()['uuid']
            managerlib.unregister(self.cp, consumer)
        except Exception, e:
            handle_exception("Unregister failed", e)

        #this block is simply to ensure that the yum repos got updated. If it fails,
        #there is no issue since it will most likely be cleaned up elsewhere (most
        #likely by the yum plugin)
        try:
            # there is no consumer cert at this point, a uep object
            # is not useful
            certmgr = CertManager(uep=None)
            certmgr.update()
        except Exception, e:
            pass

        self._request_validity_check()

        print(_("System has been un-registered."))


class RedeemCommand(CliCommand):

    def __init__(self, ent_dir=None, prod_dir=None):
        usage = "usage: %prog redeem [OPTIONS]"
        shortdesc = _("Attempt to redeem a subscription for a preconfigured machine")
        desc = shortdesc
        CliCommand.__init__(self, "redeem", usage, shortdesc, desc,
                            ent_dir=ent_dir, prod_dir=prod_dir)

        self.parser.add_option("--email", dest="email", action='store',
                               help=_("Email address to notify when "
                               "subscription redemption is complete."))
        self.parser.add_option("--locale", dest="locale", action='store',
                               help=_("Optional language to use for email "
                               "notification when subscription redemption is "
                               "complete. Examples: en-us, de-de"))

    def _validate_options(self):
        pass

    def _do_command(self):
        """
        Executes the command.
        """
        self._validate_options()
        consumer_uuid = check_registration()['uuid']

        try:
            # update facts first, if we need to
            facts = Facts(ent_dir=self.entitlement_dir,
                          prod_dir=self.product_dir)
            facts.update_check(self.cp, consumer_uuid)

            profile_mgr = ProfileManager()
            profile_mgr.update_check(self.cp, consumer_uuid)

            self.cp.activateMachine(consumer_uuid, self.options.email, self.options.locale)

        except connection.RestlibException, e:
            #candlepin throws an exception during activateMachine, even for
            #200's. We need to look at the code in the RestlibException and proceed
            #accordingly
            if  200 <= e.code <= 210:
                systemExit(0, e)
            else:
                handle_exception(u"Unable to redeem: %s" % e, e)
        except Exception, e:
            handle_exception(u"Unable to redeem: %s" % e, e)

        self._request_validity_check()


class ReleaseCommand(CliCommand):
    def __init__(self, ent_dir=None, prod_dir=None):
        usage = "usage: %prog release [OPTIONS]"
        shortdesc = _("Configure what os release to use")
        desc = shortdesc
        CliCommand.__init__(self, "release", usage, shortdesc, desc, True,
                            ent_dir=ent_dir, prod_dir=prod_dir)

        self.parser.add_option("--list", dest="list", action="store_true",
                               help=_("list available releases"))
        self.parser.add_option("--set", dest="release", action="store",
                               default=None,
                               help=_("set the release"))

        self.proxy_hostname = cfg.get('server', 'proxy_hostname')
        self.proxy_port = cfg.get('server', 'proxy_port')
        self.proxy_user = cfg.get('server', 'proxy_user')
        self.proxy_password = cfg.get('server', 'proxy_password')

    def __get_releases(self):
        # cdn base url
        cdn_url = cfg.get('rhsm', 'baseurl')

        self.facts = Facts(ent_dir=self.entitlement_dir,
                           prod_dir=self.product_dir)

       # find entitlements for rhel product? (or vice versa)
        sorter = CertSorter(self.product_dir,
                            self.entitlement_dir,
                            self.facts.get_facts())

        # find the rhel product
        rhel_product = None
        for product_hash in sorter.installed_products:
            product_cert = sorter.installed_products[product_hash]
            products = product_cert.getProducts()
            for product in products:
                product_tags = product.getProvidedTags()

                if self._is_rhel(product_tags):
                    rhel_product = product

        if rhel_product is None:
            return []

        entitlements = sorter.get_entitlements_for_product(rhel_product.getHash())
        listings = []
        for entitlement in entitlements:
            contents = entitlement.getContentEntitlements()
            for content in contents:

                # FIXME: we need to match on content required tags here?
                # maybe we just need to match on content required tags?
                if self._is_rhel(content.getRequiredTags()):
                    content_url = content.getUrl()
                    listing_parts = content_url.split('$releasever', 1)
                    listing_base = listing_parts[0]
                    listing_path = "%s/listing" % listing_base
                    listings.append(listing_path)

        # FIXME: not sure how to get the "base" content if we have multiple
        # entitlements for a product

        # for a entitlement, gran the corresponding entitlement cert
        # use it for this connection

        parsed_url = urlparse.urlparse(cdn_url)

        self.cc = connection.ContentConnection(host=parsed_url.netloc,
                                               ssl_port=443,
                                               proxy_hostname=self.proxy_hostname,
                                               proxy_port=self.proxy_port,
                                               proxy_user=self.proxy_user,
                                               proxy_password=self.proxy_password)

        # hmm. We are really only supposed to have one product
        # with one content with one listing file. We shall see.
        releases = []
        listings = sorted(set(listings))
        for listing_path in listings:
            data = self.cc.get_versions(listing_path)
            ver_listing = listing.ListingFile(data=data)
            releases = releases + ver_listing.get_releases()

        releases_set = sorted(set(releases))
        for release in releases_set:
            print release

    def _is_rhel(self, product_tags):

        for product_tag in product_tags:
            # so in theory, we should only have one rhel
            # product. Not sure what to do if we have
            # more than one. Probably throw an error
            # TESTME
            if product_tag[:5] == "rhel-":
                # we only need to match the first hit
                return True

    def show_current_release(self):
        consumer_uuid = check_registration()['uuid']
        consumer = self.cp.getConsumer(consumer_uuid)
        # we need newer cp here, should maybe set a resource?
        if 'releaseVer' in consumer:
            print consumer['releaseVer']

    def _do_command(self):
        self.consumer = check_registration()
        if self.options.release:
            self.cp.updateConsumer(self.consumer['uuid'], release=self.options.release)
        elif self.options.list:
            self.__get_releases()
        else:
            self.show_current_release()


class SubscribeCommand(CliCommand):

    def __init__(self, ent_dir=None, prod_dir=None):
        usage = "usage: %prog subscribe [OPTIONS]"
        shortdesc = _("Subscribe the registered machine to a specified product")
        desc = shortdesc
        CliCommand.__init__(self, "subscribe", usage, shortdesc, desc, True,
                            ent_dir=ent_dir, prod_dir=prod_dir)

        self.product = None
        self.substoken = None
        self.parser.add_option("--pool", dest="pool", action='append',
                               help=_("the id of the pool to subscribe to"))
        self.parser.add_option("--quantity", dest="quantity",
                               help=_("number of subscriptions to consume"))
        self.parser.add_option("--auto", action='store_true',
                               help=_("automatically subscribe this system to\
                                     compatible subscriptions."))
        self.parser.add_option("--servicelevel", dest="service_level",
                               help=_("service level to apply to this system"))

    def _validate_options(self):
        if not (self.options.pool or self.options.auto):
            print _("Error: This command requires that you specify a pool with --pool or use --auto.")
            sys.exit(-1)
        if self.options.pool and self.options.auto:
            print _("Error: Only one of --pool or --auto may be used with this command.")
            sys.exit(-1)

        # Quantity must be a positive integer
        quantity = self.options.quantity
        if self.options.quantity:
            if not valid_quantity(quantity):
                print _("Error: Quantity must be a positive integer.")
                sys.exit(-1)
            else:
                self.options.quantity = int(self.options.quantity)

        if (self.options.service_level and not self.options.auto):
            print(_("Error: Must use --auto with --servicelevel."))
            sys.exit(-1)

    def _do_command(self):
        """
        Executes the command.
        """
        self._validate_options()
        consumer_uuid = check_registration()['uuid']
        try:
            # update facts first, if we need to
            facts = Facts(ent_dir=self.entitlement_dir,
                          prod_dir=self.product_dir)
            facts.update_check(self.cp, consumer_uuid)

            profile_mgr = ProfileManager()
            profile_mgr.update_check(self.cp, consumer_uuid)
            return_code = 0
            if self.options.pool:
                subscribed = False
                for pool in self.options.pool:
                    try:
                        # odd html strings will cause issues, reject them here.
                        if (pool.find("#") >= 0):
                            systemExit(-1, _("Please enter a valid numeric pool id."))
                        self.cp.bindByEntitlementPool(consumer_uuid, pool, self.options.quantity)
                        print _("Successfully consumed a subscription from the pool with id %s.") % pool
                        subscribed = True
                        log.info("Info: Successfully subscribed the system to the Entitlement Pool %s" % pool)
                    except connection.RestlibException, re:
                        log.exception(re)
                        if re.code == 403:
                            print re.msg  # already subscribed.
                        elif re.code == 400:
                            print re.msg  # no such pool.
                        else:
                            systemExit(-1, re.msg)  # some other error.. don't try again
                if not subscribed:
                    return_code = 1
            # must be auto
            else:
                # If service level specified, make an additional request to
                # verify service levels are supported on the server:
                if self.options.service_level:
                    consumer = self.cp.getConsumer(consumer_uuid)
                    if 'serviceLevel' not in consumer:
                        systemExit(-1, _("ERROR: Server does not support service levels."))
                autosubscribe(self.cp, consumer_uuid,
                        service_level=self.options.service_level)

            result = self.certlib.update()
            if result[1]:
                print 'Entitlement Certificate(s) update failed due to the following reasons:'
                for e in result[1]:
                    print '\t-', ' '.join(str(e).split('-')[1:]).strip()
            elif self.options.auto:
                # run this after certlib update, so we have the new entitlements
                subscribed = show_autosubscribe_output()
                if not subscribed:
                    return_code = 1

        except Exception, e:
            handle_exception("Unable to subscribe: %s" % e, e)

        # it is okay to call this no matter what happens above,
        # it's just a notification to perform a check
        self._request_validity_check()
        return return_code


class UnSubscribeCommand(CliCommand):

    def __init__(self, ent_dir=None, prod_dir=None):
        usage = "usage: %prog unsubscribe [OPTIONS]"
        shortdesc = _("Unsubscribe the machine from all or specific subscriptions")
        desc = shortdesc
        CliCommand.__init__(self, "unsubscribe", usage, shortdesc, desc, True,
                            ent_dir=ent_dir, prod_dir=prod_dir)

        self.serial_numbers = None
        self.parser.add_option("--serial", dest="serial",
                               help=_("Certificate serial to unsubscribe"))
        self.parser.add_option("--all", dest="all", action="store_true",
                               help=_("Unsubscribe from all subscriptions"))

    def _validate_options(self):
        if self.options.serial:
            if not self.options.serial.isdigit():
                msg = _("'%s' is not a valid serial number") % self.options.serial
                systemExit(-1, msg)
        elif not self.options.all:
            print _("One of --serial or --all must be provided")
            self.parser.print_help()
            systemExit(-1)

    def _do_command(self):
        """
        Executes the command.
        """
        self._validate_options()
        if ConsumerIdentity.exists():
            consumer = ConsumerIdentity.read().getConsumerId()
            try:
                if self.options.all:
                    self.cp.unbindAll(consumer)
                    log.info("Warning: This machine has been unsubscribed from " +
                                "all subscriptions.")
                else:
                    self.cp.unbindBySerial(consumer, self.options.serial)
                    log.info("This machine has been unsubscribed from subscription with serial number %s" % (self.options.serial))
                self.certlib.update()
            except connection.RestlibException, re:
                log.error(re)
                systemExit(-1, re.msg)
            except Exception, e:
                handle_exception(_("Unable to perform unsubscribe due to the following exception: %s") % e, e)
        else:
            # We never got registered, just remove the cert
            try:
                if self.options.all:
                    for ent in self.entitlement_dir.list():
                        ent.delete()
                    print _("This machine has been unsubscribed from all subscriptions")
                else:
                    for ent in self.entitlement_dir.list():
                        if str(ent.serialNumber()) == self.options.serial:
                            ent.delete()
                            print _("This machine has been unsubscribed from subscription " +
                                       "with serial number %s" % (self.options.serial))
            except Exception, e:
                handle_exception(_("Unable to perform unsubscribe due to the following exception: %s") % e, e)

        # it is okay to call this no matter what happens above,
        # it's just a notification to perform a check
        self._request_validity_check()


class FactsCommand(CliCommand):

    def __init__(self, ent_dir=None, prod_dir=None):
        usage = "usage: %prog facts [OPTIONS]"
        shortdesc = _("Work with the current facts for this machine")
        desc = shortdesc
        CliCommand.__init__(self, "facts", usage, shortdesc, desc,
                            ent_dir=ent_dir, prod_dir=prod_dir)

        self.parser.add_option("--list", action="store_true",
                               help=_("list known facts for this system"))
        self.parser.add_option("--update", action="store_true",
                               help=_("update the system facts"))

    def _validate_options(self):
        # Only require registration for updating facts
        if self.options.update:
            self.assert_should_be_registered()

        # one or the other
        if not (self.options.list or self.options.update):
            print _("Error: Need either --list or --update, Try facts --help")
            sys.exit(-1)

    def _do_command(self):
        self._validate_options()
        if self.options.list:
            facts = Facts(ent_dir=self.entitlement_dir,
                          prod_dir=self.product_dir)
            fact_dict = facts.get_facts()
            if ConsumerIdentity.exists():
                managerlib.enhance_facts(fact_dict, ConsumerIdentity.read())
            fact_keys = fact_dict.keys()
            fact_keys.sort()
            for key in fact_keys:
                value = fact_dict[key]
                if str(value).strip() == "":
                    value = _("Unknown")
                print "%s: %s" % (key, value)

        if self.options.update:
            facts = Facts(ent_dir=self.entitlement_dir,
                          prod_dir=self.product_dir)
            consumer = check_registration()['uuid']
            facts.update_check(self.cp, consumer, force=True)
            print _("Successfully updated the system facts.")


class ImportCertCommand(CliCommand):

    def __init__(self, ent_dir=None, prod_dir=None):
        usage = "usage: %prog import [OPTIONS]"
        shortdesc = _("Import certificates which were provided outside of the tool")
        desc = shortdesc
        CliCommand.__init__(self, "import", usage, shortdesc, desc,
                            ent_dir=ent_dir, prod_dir=prod_dir)

        self.parser.add_option("--certificate", action="append", dest="certificate_file",
                               help=_("certificate file to import (for multiple imports, specify this option more than once)"))

    def _validate_options(self):
        if not self.options.certificate_file:
            print _("Error: At least one certificate is required")
            sys.exit(-1)

    def _add_common_options(self):
        # remove these options as per bz #733873
        return

    def _do_command(self):
        self._validate_options()
        # Return code
        imported = False
        for src_cert_file in self.options.certificate_file:
            if os.path.exists(src_cert_file):
                try:
                    extractor = managerlib.ImportFileExtractor(src_cert_file)

                    #Verify the entitlement data.
                    if extractor.verify_valid_entitlement():
                        extractor.write_to_disk()
                        print(_("Successfully imported certificate %s") %
                                    os.path.basename(src_cert_file))
                        imported = True
                    else:
                        log.error("Error parsing manually imported entitlement "
                            "certificate: %s" % src_cert_file)
                        print(_("%s is not a valid certificate file. Please use a valid certificate.") %
                                    os.path.basename(src_cert_file))

                except Exception, e:
                    # Should not get here unless something really bad happened.
                    log.exception(e)
                    print(_("An error occurred while importing the certificate. " +
                                  "Please check log file for more information."))
            else:
                log.error("Supplied certificate file does not exist: %s" % src_cert_file)
                print(_("%s is not a valid certificate file. Please use a valid certificate.") %
                    os.path.basename(src_cert_file))

        self._request_validity_check()

        return_code = 0
        if not imported:
            return_code = 1

        return return_code


class ReposCommand(CliCommand):

    def __init__(self, ent_dir=None, prod_dir=None):
        usage = "usage: %prog repos [OPTIONS]"
        shortdesc = _("List the repos which this machine is entitled to use")
        desc = shortdesc
        CliCommand.__init__(self, "repos", usage, shortdesc, desc,
                            ent_dir=ent_dir, prod_dir=prod_dir)

    def require_connection(self):
        return True

    def _add_common_options(self):
        self.parser.add_option("--list", action="store_true",
                               help=_("list the entitled repositories for this system"))

    def _validate_options(self):
        if not (self.options.list):
            print _("Error: No options provided. Please see the help comand.")
            sys.exit(-1)

    def _do_command(self):
        self._validate_options()
        if self.options.list:
            rl = RepoLib(uep=self.cp)
            repos = rl.get_repos()
            if cfg.has_option('rhsm', 'manage_repos') and \
                    not int(cfg.get('rhsm', 'manage_repos')):
                print _("Repositories disabled by configuration.")
            elif len(repos) > 0:
                print("+----------------------------------------------------------+")
                print _("    Entitled Repositories in %s") % rl.get_repo_file()
                print("+----------------------------------------------------------+")
                for repo in repos:
                    print constants.repos_list % (repo["name"],
                        repo.id,
                        repo["baseurl"],
                        repo["enabled"])
            else:
                print _("The system is not entitled to use any repositories.")


class ConfigCommand(CliCommand):

    def __init__(self, ent_dir=None, prod_dir=None):
        usage = "usage: %prog config [OPTIONS]"
        shortdesc = _("List, set, or remove the configuration parameters in use by this machine.")
        desc = shortdesc
        CliCommand.__init__(self, "config", usage, shortdesc, desc,
                            ent_dir=ent_dir, prod_dir=prod_dir)

    def _add_common_options(self):
        self.parser.add_option("--list", action="store_true",
                               help=_("list the configuration for this system"))
        self.parser.add_option("--remove", dest="remove", action="append",
                               help=_("remove configuration entry by section.name"))
        for section in cfg.sections():
            for name, value in cfg.items(section):
                self.parser.add_option("--" + section + "." + name, dest=(section + "." + name),
                    help=_("Section: %s, Name: %s") % (section, name))

    def _validate_options(self):
        if self.options.list:
            too_many = False
            if self.options.remove:
                too_many = True
            else:
                for section in cfg.sections():
                    for name, value in cfg.items(section):
                        if getattr(self.options, section + "." + name):
                            too_many = True
                            break
            if too_many:
                sys.stderr.write(
                    _("Error: --list should not be used with any other options for setting or removing configurations.")
                )
                sys.stderr.write("\n")
                sys.exit(-1)

        if not (self.options.list or self.options.remove):
            has = False
            for section in cfg.sections():
                for name, value in cfg.items(section):
                    test = "%s" % getattr(self.options, section + "." + name)
                    has = has or (test != 'None')
            if not has:
                self.parser.print_help()
                sys.exit(-1)
        if self.options.remove:
            for r in self.options.remove:
                if not "." in r:
                    sys.stderr.write(
                        _("Error: configuration entry designation for removal must be of format [section.name]")
                    )
                    sys.stderr.write("\n")
                    sys.exit(-1)
                section = r.split('.')[0]
                name = r.split('.')[1]
                found = False
                for key, value in cfg.items(section):
                    if name == key:
                        found = True
                if not found:
                    sys.stderr.write(_("Error: Section %s and name %s does not exist.") % (section, name))
                    sys.exit(-1)

    def _do_command(self):
        self._validate_options()

        if self.options.list:
            for section in cfg.sections():
                print '[%s]' % (section)
                sourceList = cfg.items(section)
                sourceList.sort()
                for (name, value) in sourceList:
                    indicator1 = ''
                    indicator2 = ''
                    if (value == cfg.defaults().get(name)):
                        indicator1 = '['
                        indicator2 = ']'
                    print '   %s = %s%s%s' % (name, indicator1, value, indicator2)
                print
            print _("[] - Default value in use")
            print ("\n")
        elif self.options.remove:
            for r in self.options.remove:
                section = r.split('.')[0]
                name = r.split('.')[1]
                try:
                    if not name in cfg.defaults().keys():
                        cfg.set(section, name, '')
                        print _("You have removed the value for section %s and name %s.") % (section, name)
                    else:
                        cfg.remove_option(section, name)
                        print _("You have removed the value for section %s and name %s.") % (section, name)
                        print _("The default value for %s will now be used.") % (name)
                except Exception:
                    print _("Section %s and name %s cannot be removed.") % (section, name)
            cfg.save()
        else:
            for section in cfg.sections():
                for name, value in cfg.items(section):
                    value = "%s" % getattr(self.options, section + "." + name)
                    if not value == 'None':
                        cfg.set(section, name, value)
            cfg.save()


class ListCommand(CliCommand):

    def __init__(self, ent_dir=None, prod_dir=None):
        usage = "usage: %prog list [OPTIONS]"
        shortdesc = _("List subscription and product information for this machine")
        desc = shortdesc
        CliCommand.__init__(self, "list", usage, shortdesc, desc, True,
                            ent_dir=ent_dir, prod_dir=prod_dir)
        self.available = None
        self.consumed = None
        self.parser.add_option("--installed", action='store_true', help=_("if supplied then list shows those products which are installed (default)"))
        self.parser.add_option("--available", action='store_true',
                               help=_("if supplied then list shows those subscriptions which are available"))
        self.parser.add_option("--ondate", dest="on_date",
                                help=(_("date to search on, defaults to today's date, only used with --available (example: %s)")
                                      % strftime("%Y-%m-%d", localtime())))
        self.parser.add_option("--consumed", action='store_true',
                               help=_("shows the subscriptions being consumed by this system."))
        self.parser.add_option("--all", action='store_true',
                               help=_("if supplied with --available then all subscriptions are returned"))

        self.facts = Facts(ent_dir=self.entitlement_dir,
                          prod_dir=self.product_dir)

    def _validate_options(self):
        if (self.options.all and not self.options.available):
            print _("Error: --all is only applicable with --available")
            sys.exit(-1)
        if (self.options.on_date and not self.options.available):
            print _("Error: --ondate is only applicable with --available")
            sys.exit(-1)
        if not (self.options.available or self.options.consumed):
            self.options.installed = True

    def _none_wrap(self, template_str, *args):
        arglist = []
        for arg in args:
            if arg is None:
                arg = _("None")
            arglist.append(arg)
        return template_str % tuple(arglist)

    def _do_command(self):
        """
        Executes the command.
        """

        self._validate_options()

        if self.options.installed:
            iproducts = managerlib.getInstalledProductStatus(facts=self.facts.get_facts())
            if not len(iproducts):
                print(_("No installed products to list"))
                sys.exit(0)
            print "+-------------------------------------------+"
            print _("    Installed Product Status")
            print "+-------------------------------------------+"
            for product in iproducts:
                status = STATUS_MAP[product[3]]
                print self._none_wrap(constants.installed_product_status, product[0],
                                product[1], product[2], status, product[4],
                                product[5])

        if self.options.available:
            consumer = check_registration()['uuid']
            on_date = None
            if self.options.on_date:
                try:
                    # doing it this ugly way for pre python 2.5
                    on_date = datetime.datetime(
                            *(strptime(self.options.on_date, '%Y-%m-%d')[0:6]))
                except Exception:
                    print(_("Date entered is invalid. Date should be in YYYY-MM-DD format (example: ") + strftime("%Y-%m-%d", localtime()) + " )")
                    sys.exit(1)

            epools = managerlib.getAvailableEntitlements(self.cp, consumer,
                    self.facts, self.options.all, on_date)
            if not len(epools):
                print(_("No available subscription pools to list"))
                sys.exit(0)
            print "+-------------------------------------------+\n    %s\n+-------------------------------------------+\n" % _("Available Subscriptions")
            for data in epools:
                # TODO:  Something about these magic numbers!
                product_name = self._format_name(data['productName'], 24, 80)

                if PoolWrapper(data).is_virt_only():
                    machine_type = machine_type = _("virtual")
                else:
                    machine_type = _("physical")

                service_level = ""
                service_type = ""
                for product_attr in data['productAttributes']:
                    if product_attr['name'] == 'support_level':
                        service_level = product_attr['value']
                    elif product_attr['name'] == 'support_type':
                        service_type = product_attr['value']

                print self._none_wrap(constants.available_subs_list, product_name,
                        data['productId'],
                        data['id'],
                        data['quantity'],
                        service_level,
                        service_type,
                        data['multi-entitlement'],
                        data['endDate'],
                        machine_type)

        if self.options.consumed:
            self.print_consumed()

    def print_consumed(self, ent_dir=None):
        if ent_dir is None:
            ent_dir = EntitlementDirectory()
        # list all certificates that have not yet expired, even those
        # that are not yet active.
        certs = [cert for cert in ent_dir.list() if not cert.expired()]
        if len(certs) == 0:
            print(_("No consumed subscription pools to list"))
            sys.exit(0)

        print """+-------------------------------------------+\n    %s\n+-------------------------------------------+\n""" % _("Consumed Product Subscriptions")

        for cert in certs:
            eproducts = cert.getProducts()
            # Use order details for entitlement certificates with no product data:
            if len(eproducts) == 0:
                print self._none_wrap(CONSUMED_SUBS_LIST,
                        cert.getOrder().getName(),
                        cert.getOrder().getContract(),
                        cert.getOrder().getAccountNumber(),
                        cert.serialNumber(),
                        cert.valid(),
                        cert.getOrder().getQuantityUsed(),
                        cert.getOrder().getSupportLevel() or "",
                        cert.getOrder().getSupportType() or "",
                        managerlib.formatDate(cert.validRange().begin()),
                        managerlib.formatDate(cert.validRange().end()))
            else:
                for product in eproducts:
                    print self._none_wrap(CONSUMED_SUBS_LIST,
                            product.getName(),
                            cert.getOrder().getContract(),
                            cert.getOrder().getAccountNumber(),
                            cert.serialNumber(),
                            cert.valid(),
                            cert.getOrder().getQuantityUsed(),
                            cert.getOrder().getSupportLevel() or "",
                            cert.getOrder().getSupportType() or "",
                            managerlib.formatDate(cert.validRange().begin()),
                            managerlib.formatDate(cert.validRange().end()))

    def _format_name(self, name, indent, max_length):
        """
        Formats a potentially long name for multi-line display, giving
        it a columned effect.
        """
        words = name.split()
        current = indent
        lines = []
        # handle emtpty names
        if not words:
            return name
        line = [words.pop(0)]

        def add_line():
            lines.append(' '.join(line))

        # Split here and build it back up by word, this way we get word wrapping
        for word in words:
            if current + len(word) < max_length:
                current += len(word) + 1  # Have to account for the extra space
                line.append(word)
            else:
                add_line()
                line = [' ' * (indent - 1), word]
                current = indent

        add_line()
        return '\n'.join(lines)


# taken wholseale from rho...
class CLI:

    def __init__(self):

        self.cli_commands = {}
        for clazz in [RegisterCommand, UnRegisterCommand, ConfigCommand, ListCommand, SubscribeCommand,\
                       UnSubscribeCommand, FactsCommand, IdentityCommand, OwnersCommand, \
                       RefreshCommand, CleanCommand, RedeemCommand, ReposCommand, ReleaseCommand, \
                       EnvironmentsCommand, ImportCertCommand, ServiceLevelCommand]:
            cmd = clazz()
            # ignore the base class
            if cmd.name != "cli":
                self.cli_commands[cmd.name] = cmd

    def _add_command(self, cmd):
        self.cli_commands[cmd.name] = cmd

    def _usage(self):
        print "\n"
        print _("Usage: %s MODULE-NAME [MODULE-OPTIONS] [--help]") % os.path.basename(sys.argv[0])
        print "\n"
        print _("Primary Modules:")
        print "\r"

        items = self.cli_commands.items()
        items.sort()
        for (name, cmd) in items:
            if (cmd.primary):
                print("\t%-14s %-25s" % (name, cmd.shortdesc))
        print("")
        print _("Other Modules (Please consult documentation):")
        print "\r"
        for (name, cmd) in items:
            if (not cmd.primary):
                print("\t%-14s %-25s" % (name, cmd.shortdesc))
        print("")

    def _find_best_match(self, args):
        """
        Returns the subcommand class that best matches the subcommand specified
        in the argument list. For example, if you have two commands that start
        with auth, 'auth show' and 'auth'. Passing in auth show will match
        'auth show' not auth. If there is no 'auth show', it tries to find
        'auth'.

        This function ignores the arguments which begin with --
        """
        possiblecmd = []
        for arg in args[1:]:
            if not arg.startswith("-"):
                possiblecmd.append(arg)

        if not possiblecmd:
            return None

        cmd = None
        i = len(possiblecmd)
        while cmd == None:
            key = " ".join(possiblecmd[:i])
            if key is None or key == "":
                break

            cmd = self.cli_commands.get(key)
            i -= 1

        return cmd

    def main(self):
        managerlib.check_identity_cert_perms()

        cmd = self._find_best_match(sys.argv)
        if len(sys.argv) < 2 or not cmd:
            self._usage()
            sys.exit(0)

        return cmd.main()


# from http://farmdev.com/talks/unicode/
def to_unicode_or_bust(obj, encoding='utf-8'):
    if isinstance(obj, basestring):
        if not isinstance(obj, unicode):
            obj = unicode(obj, encoding)
    return obj


def systemExit(code, msgs=None):
    "Exit with a code and optional message(s). Saved a few lines of code."

    if msgs:
        if type(msgs) not in [type([]), type(())]:
            msgs = (msgs, )
        for msg in msgs:
            # see bz #590094 and #744536
            # most of our errors are just str types, but error's returned
            # from rhsm.connection are unicode type. This method didn't
            # really expect that, so make sure msg is unicode, then
            # try to encode it as utf-8.

            # if we get an exception passed in, and it doesn't
            # have a str repr, just ignore it. This is to
            # preserve existing behaviour. see bz#747024
            if isinstance(msg, Exception):
                msg = "%s" % msg

            if isinstance(msg, unicode):
                sys.stderr.write("%s\n" % msg.encode("utf8"))
            else:
                sys.stderr.write("%s\n" % msg)

    sys.exit(code)


def check_registration():
    if not ConsumerIdentity.existsAndValid():
        print(NOT_REGISTERED)
        sys.exit(-1)
    consumer = ConsumerIdentity.read()
    consumer_info = {"consumer_name": consumer.getConsumerName(),
                     "uuid": consumer.getConsumerId()}

    return consumer_info

if __name__ == "__main__":
    CLI().main()<|MERGE_RESOLUTION|>--- conflicted
+++ resolved
@@ -620,37 +620,22 @@
             consumer_uuid = ConsumerIdentity.read().getConsumerId()
             org_key = self.cp.getOwner(consumer_uuid)['key']
 
-<<<<<<< HEAD
-        # TODO: do we need to check if service levels are supported?
-        slas = self.cp.getServiceLevelList(org_key)
-        if len(slas):
-            print("+-------------------------------------------+")
-            print("          %s" % (_("Available Service Levels")))
-            print("+-------------------------------------------+")
-            for sla in slas:
-                print sla
-                #constants.environment_list % (env['name'],
-                #    env['description'])
-        else:
-            print "This org does not have any subscriptions with service levels."
-
-=======
         try:
             slas = self.cp.getServiceLevelList(org_key)
             if len(slas):
                 print("+-------------------------------------------+")
-                print("               %s" % (_("Service Levels")))
+                print("               %s" % (_("Available Service Levels")))
                 print("+-------------------------------------------+")
                 for sla in slas:
                     print sla
             else:
-                print "This org does not have any subscriptions with service levels."
+                print _("This org does not have any subscriptions with service levels.")
         except connection.RestlibException, e:
             if e.code == 404:
                 systemExit(-1, _("ERROR: Server does not support service levels."))
             else:
                 raise e
->>>>>>> 3d775b1b
+
 
 class RegisterCommand(UserPassCommand):
     def __init__(self, ent_dir=None, prod_dir=None):
