#
# Copyright (c) 2012 Red Hat, Inc.
#
# This software is licensed to you under the GNU General Public License,
# version 2 (GPLv2). There is NO WARRANTY for this software, express or
# implied, including the implied warranties of MERCHANTABILITY or FITNESS
# FOR A PARTICULAR PURPOSE. You should have received a copy of GPLv2
# along with this software; if not, see
# http://www.gnu.org/licenses/old-licenses/gpl-2.0.txt.
#
# Red Hat trademarks are not licensed under GPLv2. No permission is
# granted to use or replicate Red Hat trademarks that are incorporated
# in this software or its documentation.
#

import os
from gtk import gdk, RESPONSE_DELETE_EVENT, RESPONSE_CANCEL, \
                AboutDialog as GtkAboutDialog, Label
from subscription_manager.utils import get_version_dict

import gettext
_ = gettext.gettext

LICENSE = _("\nThis software is licensed to you under the GNU General Public License, " \
            "version 2 (GPLv2). There is NO WARRANTY for this software, express or " \
            "implied, including the implied warranties of MERCHANTABILITY or FITNESS " \
            "FOR A PARTICULAR PURPOSE. You should have received a copy of GPLv2 " \
            "along with this software; if not, see:\n\n" \
            "http://www.gnu.org/licenses/old-licenses/gpl-2.0.txt\n\n" \
            "Red Hat trademarks are not licensed under GPLv2. No permission is " \
            "granted to use or replicate Red Hat trademarks that are incorporated " \
            "in this software or its documentation.\n")

prefix = os.path.dirname(__file__)
LOGO_PATH = os.path.join(prefix, "data/icons/scalable/subscription-manager.svg")


class AboutDialog(object):
    def __init__(self, parent, backend):
        self.backend = backend
        self.dialog = GtkAboutDialog()
        self.dialog.set_transient_for(parent)
        self.dialog.set_modal(True)
        self.dialog.set_name(_("Subscription Manager"))
        self.dialog.set_license(LICENSE)
        self.dialog.set_wrap_license(True)
        self.dialog.set_website("https://fedorahosted.org/subscription-manager/")
        self.dialog.set_copyright(_("Copyright (c) 2012 Red Hat, Inc."))
        self.dialog.set_logo(gdk.pixbuf_new_from_file_at_size(LOGO_PATH, 100, 100))

        rhsm_version_label = Label()
<<<<<<< HEAD
        backend_version_label = Label()
        context_box = self.dialog.get_content_area().get_children()[0]
=======
        context_box = self.dialog.vbox.get_children()[0]
>>>>>>> 48a5542c
        context_box.pack_end(rhsm_version_label)
        context_box.pack_end(backend_version_label)

        # Set the component versions.
        versions = get_version_dict(self.backend.uep)
        self.dialog.set_version(versions['subscription manager'])
        rhsm_version_label.set_markup(_("<b>python-rhsm version:</b> %s" % \
            versions['python-rhsm']))
        backend_version_label.set_markup(_("<b>remote entitlement server version:</b> %s" % \
            versions['candlepin']))

        self.dialog.connect("response", self._handle_response)
        self.dialog.show_all()

    def show(self):
        self.dialog.show()

    def _handle_response(self, dialog, response):
        if response == RESPONSE_DELETE_EVENT or response == RESPONSE_CANCEL:
            self.dialog.destroy()<|MERGE_RESOLUTION|>--- conflicted
+++ resolved
@@ -49,12 +49,8 @@
         self.dialog.set_logo(gdk.pixbuf_new_from_file_at_size(LOGO_PATH, 100, 100))
 
         rhsm_version_label = Label()
-<<<<<<< HEAD
         backend_version_label = Label()
-        context_box = self.dialog.get_content_area().get_children()[0]
-=======
         context_box = self.dialog.vbox.get_children()[0]
->>>>>>> 48a5542c
         context_box.pack_end(rhsm_version_label)
         context_box.pack_end(backend_version_label)
 
