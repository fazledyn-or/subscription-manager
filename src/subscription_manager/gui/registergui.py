--- conflicted
+++ resolved
@@ -146,23 +146,12 @@
     def _delete_event(self, event, data=None):
         return self.close_window()
 
-<<<<<<< HEAD
     def cancel(self, button):
         self.close_window()
 
     # callback needs the extra arg, so just a wrapper here
     def _on_register_button_clicked(self, button):
         self.register()
-=======
-        register_tip_label = registration_xml.get_widget("registration_tip_label")
-        register_tip_label.set_label("<small>%s</small>" % \
-                get_branding().GUI_FORGOT_LOGIN_TIP)
-
-        register_header_label = \
-                registration_xml.get_widget("registration_header_label")
-        register_header_label.set_label("<b>%s</b>" % \
-                get_branding().GUI_REGISTRATION_HEADER)
->>>>>>> a07c3329
 
     def register(self):
         result = self._screens[self._current_screen].apply()
@@ -444,12 +433,12 @@
 
         self._initialize_consumer_name()
 
-        register_tip_label = self.glade.get_widget("registrationTip")
+        register_tip_label = self.glade.get_widget("registration_tip_label")
         register_tip_label.set_label("<small>%s</small>" % \
                 get_branding().GUI_FORGOT_LOGIN_TIP)
 
         register_header_label = \
-                self.glade.get_widget("registrationHeader")
+                self.glade.get_widget("registration_header_label")
         register_header_label.set_label("<b>%s</b>" % \
                 get_branding().GUI_REGISTRATION_HEADER)
 
