--- conflicted
+++ resolved
@@ -600,13 +600,8 @@
         try:
             rpc_session.system.unentitle(self.system_id_contents)
         except Exception, e:
-<<<<<<< HEAD
             log.exception("Could not remove system entitlement on Satellite 5.", e)
-            system_exit(1, _("Could not remove system entitlement on legacy server.  ") + SEE_LOG_FILE)
-=======
-            log.exception("Could not unentitle system on Satellite 5.", e)
-            system_exit(os.EX_SOFTWARE, _("Could not unentitle system on legacy server.  ") + SEE_LOG_FILE)
->>>>>>> 2fcf47d4
+            system_exit(os.EX_SOFTWARE, _("Could not remove system entitlement on legacy server.  ") + SEE_LOG_FILE)
         try:
             self.disable_yum_rhn_plugin()
         except Exception:
