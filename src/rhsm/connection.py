--- conflicted
+++ resolved
@@ -354,8 +354,12 @@
         params = {"type": type,
                   "name": name,
                   "facts": facts}
-<<<<<<< HEAD
-        return self.conn.request_post('/consumers/', params)
+                  
+        url = "/consumers"
+        if owner:
+            url = "%s?owner=%s" % (url, owner)
+
+        return self.conn.request_post(url, params)
         
     def registerConsumerWithKeys(self, name="unknown", type="system", facts={}, keys=[]):
         """
@@ -372,14 +376,6 @@
             prepend = "&"
         print url
         return self.conn.request_post(url, params)        
-=======
-
-        url = "/consumers"
-        if owner:
-            url = "%s?owner=%s" % (url, owner)
-
-        return self.conn.request_post(url, params)
->>>>>>> f966660e
 
     def updateConsumerFacts(self, consumer_uuid, facts={}):
         """
